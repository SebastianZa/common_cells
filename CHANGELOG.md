# Changelog
All notable changes to this project will be documented in this file.

The format is based on [Keep a Changelog](http://keepachangelog.com/en/1.0.0/)
and this project adheres to [Semantic Versioning](http://semver.org/spec/v2.0.0.html).

## Unreleased
### Added
<<<<<<< HEAD
- assertions: Assertion include header with macros
=======
- stream_to_mem: Allows to use memories with flow control (req/gnt) for requests but
  without flow control for output data to be used in streams.
>>>>>>> b5f34231

## 1.18.0 - 2020-04-15
### Added
- stream_fork_dynamic: Wrapper around `stream_fork` for partial forking.
- stream_join: Join multiple Ready/Valid handshakes to one common handshake.
- SECDED (Single Error Correction, Double Error Detection) encoder and decoder
- SECDED Verilator-based testbench
- Travis build for SECDED module

## 1.17.0 - 2020-04-09
### Added
- stream_fifo: Ready/Valid handshake wrapper around `fifo_v3`

## 1.16.4 - 2020-03-02
### Fixed
- id_queue: Fix generation of `head_tail_q` registers

## 1.16.3 - 2020-02-11
### Fixed
- Handle degenerated `addr_decode` with `NoIndices == 1`, change default parameters to `32'd0`

## 1.16.2 - 2020-02-04
### Fixed
- Fix author section in Bender.yml

## 1.16.1 - 2020-02-03
### Fixed
- `rr_arb_tree`: Add guard SVA statement for Verilator
- Added missing sources in `Bender.yml` and `src_files.yml`

## 1.16.0 - 2020-01-13
### Fixed
- Handle degenerated `onehot_to_bin` with `ONEHOT_WIDTH == 1`
- Handle degenerated `id_queue` with `CAPACITY == 1` or `HT_CAPACITY == 1`
- Fix `cdc_fifo_gray` to be a safe clock domain crossing (CDC)

## 1.15.0 - 2019-12-09
### Added
- Added address map decoder module

### Fixed
- Handle degenerated `lzc` with `WIDTH == 1`

## 1.14.0 - 2019-10-08

### Added
- Added spubstitution-permutation hash function module
- Added couning-bloom-filter module
- `spill_register`: Added Bypass parameter
- `counter`: Added sticky overflow
- Added counter with variable delta
- Added counter that tracks its maximum value

### Changed
- Added formal testbench for `fifo` and `fall_through_regsiter`

## 1.13.1 - 2019-06-01

### Changed

- Fix path in `src_files.yml` for `stream_arbiter` and `stream_arbiter_flushable`

## 1.13.0 - 2019-05-29

### Added

- Added exponential backoff window module
- Added parametric Galois LFSR module with optional whitening feature
- Added `cf_math_pkg`: Constant Function implementations of mathematical functions for HDL elaboration

### Changed
- Parametric payload data type for `rr_arb_tree`

### Deprecated
- The following arbiter implementations are deprecated and superseded by `rr_arb_tree`:
- Priority arbiter `prioarbiter`
- Round-robin arbiter `rrarbiter`

### Fixed

## 1.12.0 - 2019-04-09

### Added
- Add priority arbiter
- Add Pseudo Least Recently Used tree
- Add round robin arbiter mux tree

### Changed
- Add selectable arbiter implementation for `stream_arbiter` and `stream_arbiter_flushable`. One can choose between priority (`prio`) and round-robin arbitration (`rr`).
- Add `$onehot0` assertion in one-hot to bin
- Rework `rrarbiter` unit (uses `rr_arb_tree` implementation underneath)

## 1.11.0 - 2019-03-20

### Added
- Add stream fork
- Add fall-through register
- Add stream filter
- Add ID queue

### Changed
- `sync_wedge` use existing synchronizer. This defines a single place where a tech-specific synchronizer can be defined.

### Fixed
- Fix FIFO push and pop signals in `stream_register` to observe interface prerequisites.
- In `fifo_v3`, fix data output when pushing into empty fall-through FIFO. Previously, the data
  output of an empty fall-through FIFO with data at its input (and `push_i=1`) depended on
  `pop_i`: When `pop_i=0`, old, invalid data were visible at the output (even though `empty_o=0`,
  indicating that the data output is valid). Only when `pop_i=1`, the data from the input fell
  through. One consequence of this bug was that `data_o` of the `fall_through_register` could change
  while `valid_o=1`, violating the basic stream specification.

## 1.10.0 - 2018-12-18

### Added
- Add `fifo_v3` with generic fill count
- Add 16 bit LFSR
- Add stream delayer
- Add stream arbiter
- Add register macros for RTL
- Add shift register

### Changed
- Make number of registers of `rstgen_bypass` a parameter.

### Fixed
- Fix `valid_i` and `grant_i` guarantees in `generic_fifo` for backward compatibility.
- LZC: Synthesis of streaming operators in ternary operators
- Add missing entry for `popcount` to `Bender.yml`.
- Add default values for parameters to improve compatibility with Synopsys DC and Vivado.

## 1.9.0 - 2018-11-02

### Added
- Add popcount circuit `popcount`

## 1.8.0 - 2018-10-15

### Added
- Add lock feature to the rrarbiter. This prevents the arbiter to change the decision when we have pending requests that remain unaknowledged for several cycles.
- Add deglitching circuit
- Add generic clock divider
- Add edge detecter as alias to sync_wedge (name is more expressive)
- Add generic counter
- Add moving deglitcher

## 1.7.6 - 2018-09-27

### Added
- Add reset synchronizer with explicit reset bypass in testmode

## 1.7.5 - 2018-09-06
### Fixed
- Fix incompatibility with verilator
- Fix dependency to open-source repo

## 1.7.4 - 2018-09-06
- Fix assertions in `fifo_v2` (write on full / read on empty did not trigger properly)

## 1.7.3 - 2018-08-27
### Fixed
- Use proper `fifo_v2` in `generic_fifo` module.

## 1.7.2 - 2018-08-27
### Added
- Almost full/empty flags to FIFO, as `fifo_v2`.

### Changed
- FIFO moved to `fifo_v1` and instantiates `fifo_v2`.

## 1.7.1 - 2018-08-27
### Fixed
- Revert breaking changes to `fifo`.

## 1.7.0 - 2018-08-24
### Added
- Add stream register (`stream_register`).
- Add stream multiplexer and demultiplexer (`stream_mux`, `stream_demux`).
- Add round robin arbiter (`rrarbiter`).
- Add leading zero counter (`lzc`).

### Changed
- Deprecate `find_first_one` in favor of `lzc`.

## 1.6.0 - 2018-04-03
### Added
- Add binary to Gray code converter.
- Add Gray code to binary converter.
- Add Gray code testbench.
- Add CDC FIFO based on Gray counters. This is a faster alternative to the 2-phase FIFO which also works if a domain's clock has stopped.

### Changed
- Rename `cdc_fifo` to `cdc_fifo_2phase`.
- Adjust CDC FIFO testbench to cover both implementations.

## 1.5.4 - 2018-03-31
### Changed
- Replace explicit clock gate in `fifo` with implicit one.

## 1.5.3 - 2018-03-16
### Changed
- Remove duplicate deprecated modules.

## 1.5.2 - 2018-03-16
### Changed
- Remove deprecated `rstgen` and fix interface.

## 1.5.1 - 2018-03-16
### Changed
- Remove deprecated `onehot_to_bin`.

## 1.5.0 - 2018-03-14
### Added
- Add behavioural SRAM model

## 1.4.0 - 2018-03-14
### Added
- Clock domain crossing FIFO

### Changed
- Re-name new sync modules to resolve namespace collisions

## 1.3.0 - 2018-03-12
### Added
- 2-phase clock domain crossing
- Add old common cells as deprecated legacy modules

## 1.2.3 - 2018-03-09
### Added
- Backwards compatibility wrapper for `generic_LFSR_8bit`

## 1.2.2 - 2018-03-09
### Added
- Backwards compatibility wrapper for `generic_fifo`

## 1.2.1 - 2018-03-09
### Fixed
- Fix an issue in the spill register which causes transactions to be lost

## 1.2.0 - 2018-03-09
### Added
- Add spill register

## 1.1.0 - 2018-03-06
### Added
- Find first zero

## 1.0.0 - 2018-03-02
### Added
- Re-implementation of the generic FIFO supporting all kinds of use-cases
- Testbench for FIFO

### Changed
- Re-formatting and artistic code clean-up

## 0.1.0 - 2018-02-23
### Added
- Fork of PULP common cells repository<|MERGE_RESOLUTION|>--- conflicted
+++ resolved
@@ -6,12 +6,9 @@
 
 ## Unreleased
 ### Added
-<<<<<<< HEAD
 - assertions: Assertion include header with macros
-=======
 - stream_to_mem: Allows to use memories with flow control (req/gnt) for requests but
   without flow control for output data to be used in streams.
->>>>>>> b5f34231
 
 ## 1.18.0 - 2020-04-15
 ### Added
