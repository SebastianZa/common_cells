--- conflicted
+++ resolved
@@ -6,16 +6,13 @@
 
 ## Unreleased
 
-<<<<<<< HEAD
-## 1.7.5 - 2018-09-27
+## 1.7.6 - 2018-09-27
 - Add reset synchronizer with explicit reset bypass in testmode
-=======
+
 ## 1.7.5 - 2018-09-06
-
 ### Fixed
 - Fix incompatibility with verilator
 - Fix dependency to open-source repo
->>>>>>> 774b9251
 
 ## 1.7.4 - 2018-09-06
 - Fix assertions in `fifo_v2` (write on full / read on empty did not trigger properly)
